import click
import cv2
import geopandas as gpd
import hashlib
import json
import logging
import matplotlib.pyplot as plt
import numpy as np
import os
import pyorc
import yaml

from pyorc import Video, helpers, CameraConfig, cv, load_camera_config
from pyorc.cli.cli_elements import GcpSelect, AoiSelect, StabilizeSelect
from shapely.geometry import Point


def get_corners_interactive(
        fn,
        gcps,
        crs=None,
        crs_gcps=None,
        frame_sample=0.,
        camera_matrix=None,
        dist_coeffs=None,
        rotation=None,
        logger=logging,
):
    vid = Video(fn, start_frame=frame_sample, end_frame=frame_sample + 1, rotation=rotation)
    # get first frame
    frame = vid.get_frame(0, method="rgb")
    src = gcps["src"]
    if crs_gcps is not None:
        dst = helpers.xyz_transform(gcps["dst"], crs_from=crs_gcps, crs_to=4326)
    else:
        dst = gcps["dst"]
    # setup preliminary cam config
    cam_config = CameraConfig(
        height=frame.shape[0],
        width=frame.shape[1],
        gcps=gcps,
        crs=crs,
        camera_matrix=camera_matrix,
        dist_coeffs=dist_coeffs,
        rotation=rotation,
    )
    selector = AoiSelect(frame, src, dst, cam_config, logger=logger)
    # uncomment below to test the interaction, not suitable for automated unit test
    plt.show(block=True)
    return selector.src

    # setup a cam_config without


def get_gcps_interactive(
        fn,
        dst,
        crs=None,
        crs_gcps=None,
        frame_sample=0,
        lens_position=None,
        rotation=None,
        logger=logging
):
    vid = Video(fn, start_frame=frame_sample, end_frame=frame_sample + 1, rotation=rotation)
    # get first frame
    frame = vid.get_frame(0, method="rgb")
    if crs_gcps is not None:
        dst = helpers.xyz_transform(dst, crs_from=crs_gcps, crs_to=4326)
    selector = GcpSelect(frame, dst, crs=crs, lens_position=lens_position, logger=logger)
    plt.show(block=True)
    return selector.src, selector.camera_matrix, selector.dist_coeffs


def get_stabilize_pol(
        fn,
        frame_sample=0,
        rotation=None,
        logger=logging
):
    vid = Video(fn, start_frame=frame_sample, end_frame=frame_sample + 1, rotation=rotation)
    frame = vid.get_frame(0, method="rgb")
    selector = StabilizeSelect(frame, logger=logger)
    plt.show(block=True)
    return selector.src



def get_file_hash(fn):
    hash256 = hashlib.sha256()
    with open(fn, "rb") as f:
        # Read and update hash string value in blocks of 4K
        for byte_block in iter(lambda: f.read(4096), b""):
            # print(byte_block)
            hash256.update(byte_block)
    return hash256

def get_gcps_optimized_fit(src, dst, height, width, c=2., lens_position=None):
    # optimize cam matrix and dist coeffs with provided control points
    if np.array(dst).shape == (4, 2):
        _dst = np.c_[np.array(dst), np.zeros(4)]
    else:
        _dst = np.array(dst)
    camera_matrix, dist_coeffs, err = cv.optimize_intrinsic(
        src,
        _dst,
        height,
        width,
        c=c,
        lens_position=lens_position,
        # dist_coeffs=cv.DIST_COEFFS
    )
    # once optimized, solve the perspective, and estimate the GCP locations with the perspective rot/trans
    coord_mean = np.array(_dst).mean(axis=0)
    _src = np.float32(src)
    _dst = np.float32(np.array(_dst) - coord_mean)
    success, rvec, tvec = cv2.solvePnP(_dst, _src, camera_matrix, np.array(dist_coeffs))

    # estimate source point location
    src_est, jacobian = cv2.projectPoints(_dst, rvec, tvec, camera_matrix, np.array(dist_coeffs))
    src_est = np.array([list(point[0]) for point in src_est])
    dst_est = cv.unproject_points(_src, _dst[:, -1], rvec, tvec, camera_matrix, dist_coeffs)
    dst_est = np.array(dst_est)[:, 0:len(coord_mean)] + coord_mean
    return src_est, dst_est, camera_matrix, dist_coeffs, err

def parse_json(ctx, param, value):
    if value is None:
        return None
    if os.path.isfile(value):
        with open(value, "r") as f:
            kwargs = json.load(f)
    else:
        if value.strip("{").startswith("'"):
            value = value.replace("'", '"')
        try:
            kwargs = json.loads(value)
        except json.JSONDecodeError:
            raise ValueError(f'Could not decode JSON "{value}"')
    return kwargs

def parse_corners(ctx, param, value):
    if value is None:
        return None
    # check if list contains lists of 2 values
    corners = json.loads(value)
    assert(len(corners) == 4), "--corners must contain a list of lists with exactly 4 points"
    for n, val in enumerate(corners):
        assert(isinstance(val, list)), f"--corners value {n} is not a list {val}"
        assert(len(val) == 2), f"--corners value {n} must contain row, column coordinate but consists of {len(val)} numbers"
    return [[int(x), int(y)] for x, y in corners]


def validate_file(ctx, param, value):
    if value is not None:
        if not(os.path.isfile(value)):
            raise click.FileError(f"{value}")
        return value


def validate_dir(ctx, param, value):
    if not(os.path.isdir(value)):
        os.makedirs(value)
    return value

<<<<<<< HEAD
=======
def validate_rotation(ctx, param, value):
    if value is not None:
        if not(value in [90, 180, 270, None]):
            raise click.UsageError(f"Rotation value must be either 90, 180 or 270")
        return value

>>>>>>> baae94f0

def parse_camconfig(ctx, param, camconfig_file):
    """
    Read and validate cam config file

    Parameters
    ----------
    camconfig_file : str,
       file containing camera configuration

    Returns
    -------
    cam_config: dict
        configuration as dictionary

    """
    # validate if file can be read as camera config object
    camconfig = load_camera_config(camconfig_file)

    # return dict formatted
    return camconfig.to_dict_str()


def parse_recipe(ctx, param, recipe_file):
    """
    Read and validate entire recipe from top to bottom, add compulsory classes where needed

    Parameters
    ----------
    recipe_file : str,
        file containing .yml formatted recipe

    Returns
    -------
    recipe : dict,
        dictionary with entire recipe for running processing
    """
    with open(recipe_file, "r") as f:
        body = f.read()
    recipe = yaml.load(body, Loader=yaml.FullLoader)
    recipe = validate_recipe(recipe)
    return recipe


def parse_src(ctx, param, value):
    value = parse_json(ctx, param, value)
    if value is not None:
        # check if at least 4 of 2
        assert(len(value)>=4), "--src must contain a list of lists [column, row] with at least 4 points"
        for n, val in enumerate(value):
            assert(isinstance(val, list)), f"--src value {n} is not a list {val}"
            assert(len(val) == 2), f"--src value {n} must contain row, column coordinate but consists of {len(val)} numbers"
    return value

def parse_dst(ctx, param, value):
    value = parse_json(ctx, param, value)
    value = validate_dst(value)
    return value


def parse_str_num(ctx, param, value):
    if value is not None:
        try:
            float(value)
        except:
            return value
        if value.isnumeric():
            return int(value)
        else:
            return float(value)


def read_shape(fn=None, geojson=None):
    if fn is None and geojson is None:
        raise click.UsageError(f"Either fn or geojson must be provided")
    if geojson:
        if "crs" in geojson:
            crs = geojson["crs"]["properties"]["name"]
        else:
            crs = None
        gdf = gpd.GeoDataFrame().from_features(geojson, crs=crs)
    else:
        gdf = gpd.read_file(fn)
    # check if all geometries are points
    assert(all([isinstance(geom, Point) for geom in gdf.geometry])), f'shapefile may only contain geometries of type ' \
                                                                     f'"Point"'
    # use the first point to check if points are 2d or 3d
    if gdf.geometry[0].has_z:
        coords = [[p.x, p.y, p.z] for p in gdf.geometry]
    else:
        coords = [[p.x, p.y] for p in gdf.geometry]
    if not(hasattr(gdf, "crs")):
        click.echo(f"shapefile or geojson does not contain CRS, assuming CRS is the same as camera config CRS")
        crs = None
    elif gdf.crs is None:
        click.echo(f"shapefile or geojson does not contain CRS, assuming CRS is the same as camera config CRS")
        crs = None
    else:
        crs = gdf.crs.to_wkt()
    return coords, crs

def validate_dst(value):
    if value is not None:
        if len(value) in [2, 4]:
            # assume [x, y] pairs are provided
            len_points = 2
        elif len(value) < 6:
            raise click.UsageError(f"--dst must contain at least 2 or 4 with [x, y] or 6 with [x, y, z] points, contains {len(value)}.")
        else:
            len_points = 3
        for n, val in enumerate(value):
            assert(isinstance(val, list)), f"--dst value {n} is not a list {val}"
            assert(len(val) == len_points), f"--src value {n} must contain row, column coordinate but consists of {len(val)} numbers"
    return value

def validate_recipe(recipe):
    valid_classes = ["video", "frames", "velocimetry", "mask", "transect", "plot"]  # allowed classes
    required_classes = ["video", "frames", "velocimetry"]  # mandatory classes (if not present, these are added)
    check_args = {
        "video": "video",
        "frames": "frames",
        # "velocimetry": "frames"
    } # check if arguments to underlying methods called by recipe section are available and get valid arguments
    skip_checks = ["plot"]  # these sections are not checked for valid inputs
    process_methods = ["write"]  # methods that are specifically needed within process steps and not part of pyorc class methods
    for k in recipe:  # main section
        if k not in valid_classes:
            raise ValueError(f"key '{k}' is not allowed, must be one of {valid_classes}")
        # if k in check_args:
        # loop through all methods and check if their inputs are valid
        for m in recipe[k]:  # method in section
            if recipe[k][m] is None:
                # replace for empty dict
                recipe[k][m] = {}
            if m not in process_methods and k in check_args:
                # get the subclass that is called within the section of interest
                cls = getattr(pyorc, check_args[k].capitalize())
                if (not hasattr(cls, m)):
                    raise ValueError(f"Class '{check_args[k].capitalize()}' does not have a method or property '{m}'")
                method = getattr(cls, m)
                # find valid args to method
                if hasattr(method, "__call__"):
                    if k in check_args:
                        valid_args = method.__code__.co_varnames[:method.__code__.co_argcount]  # get input args to method
                        for arg in recipe[k][m]:
                            if not(arg in valid_args):
                                raise ValueError(f"Method '{check_args[k].capitalize()}.{m}' does not have input argument '{arg}', must be one of {valid_args}")
    # add empty dicts for missing but compulsory classes
    for _c in required_classes:
        if _c not in recipe:
            # add empties for compulsory recipe components
            recipe[_c] = {}
    return recipe
<|MERGE_RESOLUTION|>--- conflicted
+++ resolved
@@ -162,15 +162,11 @@
         os.makedirs(value)
     return value
 
-<<<<<<< HEAD
-=======
 def validate_rotation(ctx, param, value):
     if value is not None:
         if not(value in [90, 180, 270, None]):
             raise click.UsageError(f"Rotation value must be either 90, 180 or 270")
         return value
-
->>>>>>> baae94f0
 
 def parse_camconfig(ctx, param, camconfig_file):
     """
